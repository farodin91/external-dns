/*
Copyright 2017 The Kubernetes Authors.

Licensed under the Apache License, Version 2.0 (the "License");
you may not use this file except in compliance with the License.
You may obtain a copy of the License at

    http://www.apache.org/licenses/LICENSE-2.0

Unless required by applicable law or agreed to in writing, software
distributed under the License is distributed on an "AS IS" BASIS,
WITHOUT WARRANTIES OR CONDITIONS OF ANY KIND, either express or implied.
See the License for the specific language governing permissions and
limitations under the License.
*/

package externaldns

import (
	"os"
	"strings"
	"testing"
	"time"

	"github.com/sirupsen/logrus"
	"github.com/stretchr/testify/assert"
	"github.com/stretchr/testify/require"
)

var (
	minimalConfig = &Config{
		APIServerURL:                "",
		KubeConfig:                  "",
		RequestTimeout:              time.Second * 30,
		ContourLoadBalancerService:  "heptio-contour/contour",
		SkipperRouteGroupVersion:    "zalando.org/v1",
		Sources:                     []string{"service"},
		Namespace:                   "",
		FQDNTemplate:                "",
		Compatibility:               "",
		Provider:                    "google",
		GoogleProject:               "",
		GoogleBatchChangeSize:       1000,
		GoogleBatchChangeInterval:   time.Second,
		DomainFilter:                []string{""},
		ExcludeDomains:              []string{""},
<<<<<<< HEAD
		RegexDomainFilter:           "",
		RegexDomainExclusion:        "",
=======
		ZoneNameFilter:              []string{""},
>>>>>>> bb2a0a0b
		ZoneIDFilter:                []string{""},
		AlibabaCloudConfigFile:      "/etc/kubernetes/alibaba-cloud.json",
		AWSZoneType:                 "",
		AWSZoneTagFilter:            []string{""},
		AWSAssumeRole:               "",
		AWSBatchChangeSize:          1000,
		AWSBatchChangeInterval:      time.Second,
		AWSEvaluateTargetHealth:     true,
		AWSAPIRetries:               3,
		AWSPreferCNAME:              false,
		AWSZoneCacheDuration:        0 * time.Second,
		AzureConfigFile:             "/etc/kubernetes/azure.json",
		AzureResourceGroup:          "",
		AzureSubscriptionID:         "",
		CloudflareProxied:           false,
		CloudflareZonesPerPage:      50,
		CoreDNSPrefix:               "/skydns/",
		AkamaiServiceConsumerDomain: "",
		AkamaiClientToken:           "",
		AkamaiClientSecret:          "",
		AkamaiAccessToken:           "",
		InfobloxGridHost:            "",
		InfobloxWapiPort:            443,
		InfobloxWapiUsername:        "admin",
		InfobloxWapiPassword:        "",
		InfobloxWapiVersion:         "2.3.1",
		InfobloxView:                "",
		InfobloxSSLVerify:           true,
		InfobloxMaxResults:          0,
		OCIConfigFile:               "/etc/kubernetes/oci.yaml",
		InMemoryZones:               []string{""},
		OVHEndpoint:                 "ovh-eu",
		OVHApiRateLimit:             20,
		PDNSServer:                  "http://localhost:8081",
		PDNSAPIKey:                  "",
		Policy:                      "sync",
		Registry:                    "txt",
		TXTOwnerID:                  "default",
		TXTPrefix:                   "",
		TXTCacheInterval:            0,
		Interval:                    time.Minute,
		Once:                        false,
		DryRun:                      false,
		UpdateEvents:                false,
		LogFormat:                   "text",
		MetricsAddress:              ":7979",
		LogLevel:                    logrus.InfoLevel.String(),
		ConnectorSourceServer:       "localhost:8080",
		ExoscaleEndpoint:            "https://api.exoscale.ch/dns",
		ExoscaleAPIKey:              "",
		ExoscaleAPISecret:           "",
		CRDSourceAPIVersion:         "externaldns.k8s.io/v1alpha1",
		CRDSourceKind:               "DNSEndpoint",
		RcodezeroTXTEncrypt:         false,
		TransIPAccountName:          "",
		TransIPPrivateKeyFile:       "",
		DigitalOceanAPIPageSize:     50,
	}

	overriddenConfig = &Config{
		APIServerURL:                "http://127.0.0.1:8080",
		KubeConfig:                  "/some/path",
		RequestTimeout:              time.Second * 77,
		ContourLoadBalancerService:  "heptio-contour-other/contour-other",
		SkipperRouteGroupVersion:    "zalando.org/v2",
		Sources:                     []string{"service", "ingress", "connector"},
		Namespace:                   "namespace",
		IgnoreHostnameAnnotation:    true,
		IgnoreIngressTLSSpec:        true,
		FQDNTemplate:                "{{.Name}}.service.example.com",
		Compatibility:               "mate",
		Provider:                    "google",
		GoogleProject:               "project",
		GoogleBatchChangeSize:       100,
		GoogleBatchChangeInterval:   time.Second * 2,
		DomainFilter:                []string{"example.org", "company.com"},
		ExcludeDomains:              []string{"xapi.example.org", "xapi.company.com"},
<<<<<<< HEAD
		RegexDomainFilter:           "(example\\.org|company\\.com)$",
		RegexDomainExclusion:        "xapi\\.(example\\.org|company\\.com)$",
=======
		ZoneNameFilter:              []string{"yapi.example.org", "yapi.company.com"},
>>>>>>> bb2a0a0b
		ZoneIDFilter:                []string{"/hostedzone/ZTST1", "/hostedzone/ZTST2"},
		AlibabaCloudConfigFile:      "/etc/kubernetes/alibaba-cloud.json",
		AWSZoneType:                 "private",
		AWSZoneTagFilter:            []string{"tag=foo"},
		AWSAssumeRole:               "some-other-role",
		AWSBatchChangeSize:          100,
		AWSBatchChangeInterval:      time.Second * 2,
		AWSEvaluateTargetHealth:     false,
		AWSAPIRetries:               13,
		AWSPreferCNAME:              true,
		AWSZoneCacheDuration:        10 * time.Second,
		AzureConfigFile:             "azure.json",
		AzureResourceGroup:          "arg",
		AzureSubscriptionID:         "arg",
		CloudflareProxied:           true,
		CloudflareZonesPerPage:      20,
		CoreDNSPrefix:               "/coredns/",
		AkamaiServiceConsumerDomain: "oooo-xxxxxxxxxxxxxxxx-xxxxxxxxxxxxxxxx.luna.akamaiapis.net",
		AkamaiClientToken:           "o184671d5307a388180fbf7f11dbdf46",
		AkamaiClientSecret:          "o184671d5307a388180fbf7f11dbdf46",
		AkamaiAccessToken:           "o184671d5307a388180fbf7f11dbdf46",
		InfobloxGridHost:            "127.0.0.1",
		InfobloxWapiPort:            8443,
		InfobloxWapiUsername:        "infoblox",
		InfobloxWapiPassword:        "infoblox",
		InfobloxWapiVersion:         "2.6.1",
		InfobloxView:                "internal",
		InfobloxSSLVerify:           false,
		InfobloxMaxResults:          2000,
		OCIConfigFile:               "oci.yaml",
		InMemoryZones:               []string{"example.org", "company.com"},
		OVHEndpoint:                 "ovh-ca",
		OVHApiRateLimit:             42,
		PDNSServer:                  "http://ns.example.com:8081",
		PDNSAPIKey:                  "some-secret-key",
		PDNSTLSEnabled:              true,
		TLSCA:                       "/path/to/ca.crt",
		TLSClientCert:               "/path/to/cert.pem",
		TLSClientCertKey:            "/path/to/key.pem",
		Policy:                      "upsert-only",
		Registry:                    "noop",
		TXTOwnerID:                  "owner-1",
		TXTPrefix:                   "associated-txt-record",
		TXTCacheInterval:            12 * time.Hour,
		Interval:                    10 * time.Minute,
		Once:                        true,
		DryRun:                      true,
		UpdateEvents:                true,
		LogFormat:                   "json",
		MetricsAddress:              "127.0.0.1:9099",
		LogLevel:                    logrus.DebugLevel.String(),
		ConnectorSourceServer:       "localhost:8081",
		ExoscaleEndpoint:            "https://api.foo.ch/dns",
		ExoscaleAPIKey:              "1",
		ExoscaleAPISecret:           "2",
		CRDSourceAPIVersion:         "test.k8s.io/v1alpha1",
		CRDSourceKind:               "Endpoint",
		RcodezeroTXTEncrypt:         true,
		NS1Endpoint:                 "https://api.example.com/v1",
		NS1IgnoreSSL:                true,
		TransIPAccountName:          "transip",
		TransIPPrivateKeyFile:       "/path/to/transip.key",
		DigitalOceanAPIPageSize:     100,
	}
)

func TestParseFlags(t *testing.T) {
	for _, ti := range []struct {
		title    string
		args     []string
		envVars  map[string]string
		expected *Config
	}{
		{
			title: "default config with minimal flags defined",
			args: []string{
				"--source=service",
				"--provider=google",
			},
			envVars:  map[string]string{},
			expected: minimalConfig,
		},
		{
			title: "override everything via flags",
			args: []string{
				"--server=http://127.0.0.1:8080",
				"--kubeconfig=/some/path",
				"--request-timeout=77s",
				"--contour-load-balancer=heptio-contour-other/contour-other",
				"--skipper-routegroup-groupversion=zalando.org/v2",
				"--source=service",
				"--source=ingress",
				"--source=connector",
				"--namespace=namespace",
				"--fqdn-template={{.Name}}.service.example.com",
				"--ignore-hostname-annotation",
				"--ignore-ingress-tls-spec",
				"--compatibility=mate",
				"--provider=google",
				"--google-project=project",
				"--google-batch-change-size=100",
				"--google-batch-change-interval=2s",
				"--azure-config-file=azure.json",
				"--azure-resource-group=arg",
				"--azure-subscription-id=arg",
				"--cloudflare-proxied",
				"--cloudflare-zones-per-page=20",
				"--coredns-prefix=/coredns/",
				"--akamai-serviceconsumerdomain=oooo-xxxxxxxxxxxxxxxx-xxxxxxxxxxxxxxxx.luna.akamaiapis.net",
				"--akamai-client-token=o184671d5307a388180fbf7f11dbdf46",
				"--akamai-client-secret=o184671d5307a388180fbf7f11dbdf46",
				"--akamai-access-token=o184671d5307a388180fbf7f11dbdf46",
				"--infoblox-grid-host=127.0.0.1",
				"--infoblox-wapi-port=8443",
				"--infoblox-wapi-username=infoblox",
				"--infoblox-wapi-password=infoblox",
				"--infoblox-wapi-version=2.6.1",
				"--infoblox-view=internal",
				"--infoblox-max-results=2000",
				"--inmemory-zone=example.org",
				"--inmemory-zone=company.com",
				"--ovh-endpoint=ovh-ca",
				"--ovh-api-rate-limit=42",
				"--pdns-server=http://ns.example.com:8081",
				"--pdns-api-key=some-secret-key",
				"--pdns-tls-enabled",
				"--oci-config-file=oci.yaml",
				"--tls-ca=/path/to/ca.crt",
				"--tls-client-cert=/path/to/cert.pem",
				"--tls-client-cert-key=/path/to/key.pem",
				"--no-infoblox-ssl-verify",
				"--domain-filter=example.org",
				"--domain-filter=company.com",
				"--exclude-domains=xapi.example.org",
				"--exclude-domains=xapi.company.com",
<<<<<<< HEAD
				"--regex-domain-filter=(example\\.org|company\\.com)$",
				"--regex-domain-exclusion=xapi\\.(example\\.org|company\\.com)$",
=======
				"--zone-name-filter=yapi.example.org",
				"--zone-name-filter=yapi.company.com",
>>>>>>> bb2a0a0b
				"--zone-id-filter=/hostedzone/ZTST1",
				"--zone-id-filter=/hostedzone/ZTST2",
				"--aws-zone-type=private",
				"--aws-zone-tags=tag=foo",
				"--aws-assume-role=some-other-role",
				"--aws-batch-change-size=100",
				"--aws-batch-change-interval=2s",
				"--aws-api-retries=13",
				"--aws-prefer-cname",
				"--aws-zones-cache-duration=10s",
				"--no-aws-evaluate-target-health",
				"--policy=upsert-only",
				"--registry=noop",
				"--txt-owner-id=owner-1",
				"--txt-prefix=associated-txt-record",
				"--txt-cache-interval=12h",
				"--interval=10m",
				"--once",
				"--dry-run",
				"--events",
				"--log-format=json",
				"--metrics-address=127.0.0.1:9099",
				"--log-level=debug",
				"--connector-source-server=localhost:8081",
				"--exoscale-endpoint=https://api.foo.ch/dns",
				"--exoscale-apikey=1",
				"--exoscale-apisecret=2",
				"--crd-source-apiversion=test.k8s.io/v1alpha1",
				"--crd-source-kind=Endpoint",
				"--rcodezero-txt-encrypt",
				"--ns1-endpoint=https://api.example.com/v1",
				"--ns1-ignoressl",
				"--transip-account=transip",
				"--transip-keyfile=/path/to/transip.key",
				"--digitalocean-api-page-size=100",
			},
			envVars:  map[string]string{},
			expected: overriddenConfig,
		},
		{
			title: "override everything via environment variables",
			args:  []string{},
			envVars: map[string]string{
				"EXTERNAL_DNS_SERVER":                          "http://127.0.0.1:8080",
				"EXTERNAL_DNS_KUBECONFIG":                      "/some/path",
				"EXTERNAL_DNS_REQUEST_TIMEOUT":                 "77s",
				"EXTERNAL_DNS_CONTOUR_LOAD_BALANCER":           "heptio-contour-other/contour-other",
				"EXTERNAL_DNS_SKIPPER_ROUTEGROUP_GROUPVERSION": "zalando.org/v2",
				"EXTERNAL_DNS_SOURCE":                          "service\ningress\nconnector",
				"EXTERNAL_DNS_NAMESPACE":                       "namespace",
				"EXTERNAL_DNS_FQDN_TEMPLATE":                   "{{.Name}}.service.example.com",
				"EXTERNAL_DNS_IGNORE_HOSTNAME_ANNOTATION":      "1",
				"EXTERNAL_DNS_IGNORE_INGRESS_TLS_SPEC":         "1",
				"EXTERNAL_DNS_COMPATIBILITY":                   "mate",
				"EXTERNAL_DNS_PROVIDER":                        "google",
				"EXTERNAL_DNS_GOOGLE_PROJECT":                  "project",
				"EXTERNAL_DNS_GOOGLE_BATCH_CHANGE_SIZE":        "100",
				"EXTERNAL_DNS_GOOGLE_BATCH_CHANGE_INTERVAL":    "2s",
				"EXTERNAL_DNS_AZURE_CONFIG_FILE":               "azure.json",
				"EXTERNAL_DNS_AZURE_RESOURCE_GROUP":            "arg",
				"EXTERNAL_DNS_AZURE_SUBSCRIPTION_ID":           "arg",
				"EXTERNAL_DNS_CLOUDFLARE_PROXIED":              "1",
				"EXTERNAL_DNS_CLOUDFLARE_ZONES_PER_PAGE":       "20",
				"EXTERNAL_DNS_COREDNS_PREFIX":                  "/coredns/",
				"EXTERNAL_DNS_AKAMAI_SERVICECONSUMERDOMAIN":    "oooo-xxxxxxxxxxxxxxxx-xxxxxxxxxxxxxxxx.luna.akamaiapis.net",
				"EXTERNAL_DNS_AKAMAI_CLIENT_TOKEN":             "o184671d5307a388180fbf7f11dbdf46",
				"EXTERNAL_DNS_AKAMAI_CLIENT_SECRET":            "o184671d5307a388180fbf7f11dbdf46",
				"EXTERNAL_DNS_AKAMAI_ACCESS_TOKEN":             "o184671d5307a388180fbf7f11dbdf46",
				"EXTERNAL_DNS_INFOBLOX_GRID_HOST":              "127.0.0.1",
				"EXTERNAL_DNS_INFOBLOX_WAPI_PORT":              "8443",
				"EXTERNAL_DNS_INFOBLOX_WAPI_USERNAME":          "infoblox",
				"EXTERNAL_DNS_INFOBLOX_WAPI_PASSWORD":          "infoblox",
				"EXTERNAL_DNS_INFOBLOX_WAPI_VERSION":           "2.6.1",
				"EXTERNAL_DNS_INFOBLOX_VIEW":                   "internal",
				"EXTERNAL_DNS_INFOBLOX_SSL_VERIFY":             "0",
				"EXTERNAL_DNS_INFOBLOX_MAX_RESULTS":            "2000",
				"EXTERNAL_DNS_OCI_CONFIG_FILE":                 "oci.yaml",
				"EXTERNAL_DNS_INMEMORY_ZONE":                   "example.org\ncompany.com",
				"EXTERNAL_DNS_OVH_ENDPOINT":                    "ovh-ca",
				"EXTERNAL_DNS_OVH_API_RATE_LIMIT":              "42",
				"EXTERNAL_DNS_DOMAIN_FILTER":                   "example.org\ncompany.com",
				"EXTERNAL_DNS_EXCLUDE_DOMAINS":                 "xapi.example.org\nxapi.company.com",
				"EXTERNAL_DNS_REGEX_DOMAIN_FILTER":             "(example\\.org|company\\.com)$",
				"EXTERNAL_DNS_REGEX_DOMAIN_EXCLUSION":          "xapi\\.(example\\.org|company\\.com)$",
				"EXTERNAL_DNS_PDNS_SERVER":                     "http://ns.example.com:8081",
				"EXTERNAL_DNS_PDNS_API_KEY":                    "some-secret-key",
				"EXTERNAL_DNS_PDNS_TLS_ENABLED":                "1",
				"EXTERNAL_DNS_RDNS_ROOT_DOMAIN":                "lb.rancher.cloud",
				"EXTERNAL_DNS_TLS_CA":                          "/path/to/ca.crt",
				"EXTERNAL_DNS_TLS_CLIENT_CERT":                 "/path/to/cert.pem",
				"EXTERNAL_DNS_TLS_CLIENT_CERT_KEY":             "/path/to/key.pem",
				"EXTERNAL_DNS_ZONE_NAME_FILTER":                "yapi.example.org\nyapi.company.com",
				"EXTERNAL_DNS_ZONE_ID_FILTER":                  "/hostedzone/ZTST1\n/hostedzone/ZTST2",
				"EXTERNAL_DNS_AWS_ZONE_TYPE":                   "private",
				"EXTERNAL_DNS_AWS_ZONE_TAGS":                   "tag=foo",
				"EXTERNAL_DNS_AWS_ASSUME_ROLE":                 "some-other-role",
				"EXTERNAL_DNS_AWS_BATCH_CHANGE_SIZE":           "100",
				"EXTERNAL_DNS_AWS_BATCH_CHANGE_INTERVAL":       "2s",
				"EXTERNAL_DNS_AWS_EVALUATE_TARGET_HEALTH":      "0",
				"EXTERNAL_DNS_AWS_API_RETRIES":                 "13",
				"EXTERNAL_DNS_AWS_PREFER_CNAME":                "true",
				"EXTERNAL_DNS_AWS_ZONES_CACHE_DURATION":        "10s",
				"EXTERNAL_DNS_POLICY":                          "upsert-only",
				"EXTERNAL_DNS_REGISTRY":                        "noop",
				"EXTERNAL_DNS_TXT_OWNER_ID":                    "owner-1",
				"EXTERNAL_DNS_TXT_PREFIX":                      "associated-txt-record",
				"EXTERNAL_DNS_TXT_CACHE_INTERVAL":              "12h",
				"EXTERNAL_DNS_INTERVAL":                        "10m",
				"EXTERNAL_DNS_ONCE":                            "1",
				"EXTERNAL_DNS_DRY_RUN":                         "1",
				"EXTERNAL_DNS_EVENTS":                          "1",
				"EXTERNAL_DNS_LOG_FORMAT":                      "json",
				"EXTERNAL_DNS_METRICS_ADDRESS":                 "127.0.0.1:9099",
				"EXTERNAL_DNS_LOG_LEVEL":                       "debug",
				"EXTERNAL_DNS_CONNECTOR_SOURCE_SERVER":         "localhost:8081",
				"EXTERNAL_DNS_EXOSCALE_ENDPOINT":               "https://api.foo.ch/dns",
				"EXTERNAL_DNS_EXOSCALE_APIKEY":                 "1",
				"EXTERNAL_DNS_EXOSCALE_APISECRET":              "2",
				"EXTERNAL_DNS_CRD_SOURCE_APIVERSION":           "test.k8s.io/v1alpha1",
				"EXTERNAL_DNS_CRD_SOURCE_KIND":                 "Endpoint",
				"EXTERNAL_DNS_RCODEZERO_TXT_ENCRYPT":           "1",
				"EXTERNAL_DNS_NS1_ENDPOINT":                    "https://api.example.com/v1",
				"EXTERNAL_DNS_NS1_IGNORESSL":                   "1",
				"EXTERNAL_DNS_TRANSIP_ACCOUNT":                 "transip",
				"EXTERNAL_DNS_TRANSIP_KEYFILE":                 "/path/to/transip.key",
				"EXTERNAL_DNS_DIGITALOCEAN_API_PAGE_SIZE":      "100",
			},
			expected: overriddenConfig,
		},
	} {
		t.Run(ti.title, func(t *testing.T) {
			originalEnv := setEnv(t, ti.envVars)
			defer func() { restoreEnv(t, originalEnv) }()

			cfg := NewConfig()
			require.NoError(t, cfg.ParseFlags(ti.args))
			assert.Equal(t, ti.expected, cfg)
		})
	}
}

// helper functions

func setEnv(t *testing.T, env map[string]string) map[string]string {
	originalEnv := map[string]string{}

	for k, v := range env {
		originalEnv[k] = os.Getenv(k)
		require.NoError(t, os.Setenv(k, v))
	}

	return originalEnv
}

func restoreEnv(t *testing.T, originalEnv map[string]string) {
	for k, v := range originalEnv {
		require.NoError(t, os.Setenv(k, v))
	}
}

func TestPasswordsNotLogged(t *testing.T) {
	cfg := Config{
		DynPassword:          "dyn-pass",
		InfobloxWapiPassword: "infoblox-pass",
		PDNSAPIKey:           "pdns-api-key",
		RFC2136TSIGSecret:    "tsig-secret",
	}

	s := cfg.String()

	assert.False(t, strings.Contains(s, "dyn-pass"))
	assert.False(t, strings.Contains(s, "infoblox-pass"))
	assert.False(t, strings.Contains(s, "pdns-api-key"))
	assert.False(t, strings.Contains(s, "tsig-secret"))
}<|MERGE_RESOLUTION|>--- conflicted
+++ resolved
@@ -44,12 +44,9 @@
 		GoogleBatchChangeInterval:   time.Second,
 		DomainFilter:                []string{""},
 		ExcludeDomains:              []string{""},
-<<<<<<< HEAD
 		RegexDomainFilter:           "",
 		RegexDomainExclusion:        "",
-=======
 		ZoneNameFilter:              []string{""},
->>>>>>> bb2a0a0b
 		ZoneIDFilter:                []string{""},
 		AlibabaCloudConfigFile:      "/etc/kubernetes/alibaba-cloud.json",
 		AWSZoneType:                 "",
@@ -127,12 +124,9 @@
 		GoogleBatchChangeInterval:   time.Second * 2,
 		DomainFilter:                []string{"example.org", "company.com"},
 		ExcludeDomains:              []string{"xapi.example.org", "xapi.company.com"},
-<<<<<<< HEAD
 		RegexDomainFilter:           "(example\\.org|company\\.com)$",
 		RegexDomainExclusion:        "xapi\\.(example\\.org|company\\.com)$",
-=======
 		ZoneNameFilter:              []string{"yapi.example.org", "yapi.company.com"},
->>>>>>> bb2a0a0b
 		ZoneIDFilter:                []string{"/hostedzone/ZTST1", "/hostedzone/ZTST2"},
 		AlibabaCloudConfigFile:      "/etc/kubernetes/alibaba-cloud.json",
 		AWSZoneType:                 "private",
@@ -268,13 +262,10 @@
 				"--domain-filter=company.com",
 				"--exclude-domains=xapi.example.org",
 				"--exclude-domains=xapi.company.com",
-<<<<<<< HEAD
 				"--regex-domain-filter=(example\\.org|company\\.com)$",
 				"--regex-domain-exclusion=xapi\\.(example\\.org|company\\.com)$",
-=======
 				"--zone-name-filter=yapi.example.org",
 				"--zone-name-filter=yapi.company.com",
->>>>>>> bb2a0a0b
 				"--zone-id-filter=/hostedzone/ZTST1",
 				"--zone-id-filter=/hostedzone/ZTST2",
 				"--aws-zone-type=private",
